--- conflicted
+++ resolved
@@ -54,31 +54,21 @@
 			}
 		}
 
-<<<<<<< HEAD
-	el := eng.eventLoops.next(remoteAddr)
-	c := newTCPConn(nfd, el, sa, el.ln.addr, remoteAddr)
-
-	if el.engine.opts.TLSconfig != nil {
-		if err = c.UpgradeTLS(el.engine.opts.TLSconfig); err != nil {
-			return err
-		}
-	}
-
-	err = el.poller.UrgentTrigger(el.register, c)
-	if err != nil {
-		eng.opts.Logger.Errorf("UrgentTrigger() failed due to error: %v", err)
-		_ = unix.Close(nfd)
-		c.release()
-=======
 		el := el.engine.eventLoops.next(remoteAddr)
 		c := newTCPConn(nfd, el, sa, el.listeners[fd].addr, remoteAddr)
+
+		if el.engine.opts.TLSconfig != nil {
+			if err = c.UpgradeTLS(el.engine.opts.TLSconfig); err != nil {
+				return err
+			}
+		}
+
 		err = el.poller.Trigger(queue.HighPriority, el.register, c)
 		if err != nil {
 			el.getLogger().Errorf("failed to enqueue the accepted socket fd=%d to poller: %v", c.fd, err)
 			_ = unix.Close(nfd)
 			c.release()
 		}
->>>>>>> 4c3b84f5
 	}
 }
 
@@ -109,8 +99,7 @@
 		}
 	}
 
-<<<<<<< HEAD
-	c := newTCPConn(nfd, el, sa, el.ln.addr, remoteAddr)
+	c := newTCPConn(nfd, el, sa, el.listeners[fd].addr, remoteAddr)
 
 	if el.engine.opts.TLSconfig != nil {
 		if err = c.UpgradeTLS(el.engine.opts.TLSconfig); err != nil {
@@ -118,13 +107,5 @@
 		}
 	}
 
-	if err = el.poller.AddRead(&c.pollAttachment); err != nil {
-		return err
-	}
-	el.connections.addConn(c, el.idx)
-	return el.open(c)
-=======
-	c := newTCPConn(nfd, el, sa, el.listeners[fd].addr, remoteAddr)
 	return el.register0(c)
->>>>>>> 4c3b84f5
 }