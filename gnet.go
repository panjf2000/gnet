--- conflicted
+++ resolved
@@ -143,20 +143,16 @@
 	// instead of the event-loop goroutines.
 	AsyncWrite(buf []byte) error
 
-<<<<<<< HEAD
 	// AsyncExecute wakes poller and executes provided callback within it.
 	// Provided func also returns bytes which will be written to conn and/or
 	// gnet.Action that will change connection or server state.
 	AsyncExecute(cb func(Conn) ([]byte, Action)) error
 
-	// Wake triggers a React event for this connection.
-=======
 	// AsyncWritev writes multiple byte slices to peer asynchronously, usually you would call it in individual goroutines
 	// instead of the event-loop goroutines.
 	AsyncWritev(bs [][]byte) error
 
 	// Wake triggers a React event for the connection.
->>>>>>> afde9cd8
 	Wake() error
 
 	// Close closes the current connection.
