// Copyright (c) 2019 The Gnet Authors. All rights reserved.
//
// Licensed under the Apache License, Version 2.0 (the "License");
// you may not use this file except in compliance with the License.
// You may obtain a copy of the License at
//
//     http://www.apache.org/licenses/LICENSE-2.0
//
// Unless required by applicable law or agreed to in writing, software
// distributed under the License is distributed on an "AS IS" BASIS,
// WITHOUT WARRANTIES OR CONDITIONS OF ANY KIND, either express or implied.
// See the License for the specific language governing permissions and
// limitations under the License.

//go:build darwin || dragonfly || freebsd || linux || netbsd || openbsd
// +build darwin dragonfly freebsd linux netbsd openbsd

package gnet

import (
	"bytes"
	"context"
	"errors"
	"fmt"
	"io"
	"os"
	"strings"
	"time"

	"golang.org/x/sys/unix"

	gio "github.com/panjf2000/gnet/v2/internal/io"
	"github.com/panjf2000/gnet/v2/internal/netpoll"
	"github.com/panjf2000/gnet/v2/internal/queue"
	errorx "github.com/panjf2000/gnet/v2/pkg/errors"
	"github.com/panjf2000/gnet/v2/pkg/logging"
)

type eventloop struct {
	listeners    map[int]*listener // listeners
	idx          int               // loop index in the engine loops list
	cache        bytes.Buffer      // temporary buffer for scattered bytes
	engine       *engine           // engine in loop
	poller       *netpoll.Poller   // epoll or kqueue
	buffer       []byte            // read packet buffer whose capacity is set by user, default value is 64KB
	connections  connMatrix        // loop connections storage
	eventHandler EventHandler      // user eventHandler
}

func (el *eventloop) getLogger() logging.Logger {
	return el.engine.opts.Logger
}

func (el *eventloop) countConn() int32 {
	return el.connections.loadCount()
}

func (el *eventloop) closeConns() {
	// Close loops and all outstanding connections
	el.connections.iterate(func(c *conn) bool {
		_ = el.close(c, nil)
		return true
	})
}

type connWithCallback struct {
	c  *conn
	cb func()
}

func (el *eventloop) register(itf interface{}) error {
	c, ok := itf.(*conn)
	if !ok {
		ccb := itf.(*connWithCallback)
		c = ccb.c
		defer ccb.cb()
	}
	return el.register0(c)
}

func (el *eventloop) register0(c *conn) error {
	addEvents := el.poller.AddRead
	if el.engine.opts.EdgeTriggeredIO {
		addEvents = el.poller.AddReadWrite
	}
	if err := addEvents(&c.pollAttachment, el.engine.opts.EdgeTriggeredIO); err != nil {
		_ = unix.Close(c.fd)
		c.release()
		return err
	}
	el.connections.addConn(c, el.idx)
	if c.isDatagram && c.remote != nil {
		return nil
	}
	return el.open(c)
}

func (el *eventloop) open(c *conn) error {
	c.opened = true

	out, action := el.eventHandler.OnOpen(c)
	if out != nil {
		if err := c.open(out); err != nil {
			return err
		}
	}

	if !c.outboundBuffer.IsEmpty() && !el.engine.opts.EdgeTriggeredIO {
		if err := el.poller.ModReadWrite(&c.pollAttachment, false); err != nil {
			return err
		}
	}

	return el.handleAction(c, action)
}

func (el *eventloop) readTLS(c *conn) error {
	// Todo: align this method with func (el *eventloop) read(c *conn) error
	// Since the el.Buffer may contain multiple TLS record,
	// we process one TLS record in each iteration until no more
	// TLS records are available
	for {
		if err := c.tlsconn.ReadFrame(); err != nil {
			// Receive error unix.EAGAIN, wait for the next round
			if err == unix.EAGAIN {
				c.tlsconn.DataDone()
				return nil
			}
			// If err is io.EOF, it can either the data is drained,
			// receives a close notify from the client.
			return el.close(c, os.NewSyscallError("TLS read", err))
		}

		// load all decrypted data and make it ready for gnet to use
		c.buffer = c.tlsconn.Data()

		action := el.eventHandler.OnTraffic(c)
		switch action {
		case None:
		case Close:
			// tls data will be cleaned up in el.closeConn()
			return el.close(c, nil)
		case Shutdown:
			c.tlsconn.DataDone()
			return errorx.ErrEngineShutdown
		}
		_, _ = c.inboundBuffer.Write(c.buffer)
		c.buffer = c.buffer[:0]

		// all available TLS records are processed
		if !c.tlsconn.IsRecordCompleted(c.tlsconn.RawInputData()) {
			c.tlsconn.DataDone()
			return nil
		}
	}
}

func (el *eventloop) read0(itf interface{}) error {
	return el.read(itf.(*conn))
}

const maxBytesTransferET = 1 << 20

func (el *eventloop) read(c *conn) error {
	if !c.opened {
		return nil
	}

	// detected whether kernel TLS RX is enabled
	// This only happens after TLS handshake is completed.
	// Therefore, no need to call c.tlsconn.HandshakeComplete().
	if c.tlsconn != nil && c.tlsconn.IsKTLSRXEnabled() {
		// attach the gnet eventloop.buffer to tlsconn.rawInput.
		// So, KTLS can decrypt the data directly to the buffer without memory allocation.
		// Since data is read through KTLS, there is no need to call unix.read(c.fd, el.buffer)
		c.tlsconn.RawInputSet(el.buffer) //nolint:errcheck
		return el.readTLS(c)
	}

	var recv int
	isET := el.engine.opts.EdgeTriggeredIO
loop:
	n, err := unix.Read(c.fd, el.buffer)
	if err != nil || n == 0 {
		if err == unix.EAGAIN {
			return nil
		}
		if n == 0 {
			err = io.EOF
		}
		return el.close(c, os.NewSyscallError("read", err))
	}
	recv += n

	if c.tlsconn != nil {
		// attach the gnet eventloop.buffer to tlsconn.rawInput.
		c.tlsconn.RawInputSet(el.buffer[:n]) //nolint:errcheck
		if !c.tlsconn.HandshakeComplete() {
			// check whether the buffer data is sufficient for a complete TLS record
			data := c.tlsconn.RawInputData()
			if !c.tlsconn.IsRecordCompleted(data) {
				c.tlsconn.DataDone()
				return nil
			}
			if err = c.tlsconn.Handshake(); err != nil {
				// close will cleanup the TLS data at the end,
				// so no need to call tlsconn.DataDone()
				return el.close(c, os.NewSyscallError("TLS handshake", err))
			}
			if !c.tlsconn.HandshakeComplete() || len(c.tlsconn.RawInputData()) == 0 { // 握手没成功，或者握手成功，但是没有数据黏包了
				c.tlsconn.DataDone()
				return nil
			}
		}
		return el.readTLS(c)
	}

	c.buffer = el.buffer[:n]
	action := el.eventHandler.OnTraffic(c)
	switch action {
	case None:
	case Close:
		return el.close(c, nil)
	case Shutdown:
		return errorx.ErrEngineShutdown
	}
	_, _ = c.inboundBuffer.Write(c.buffer)
	c.buffer = c.buffer[:0]

	if c.isEOF || (isET && recv < maxBytesTransferET) {
		goto loop
	}

	// To prevent infinite reading in ET mode and starving other events,
	// we need to set up threshold for the maximum read bytes per connection
	// on each event-loop. If the threshold is reached and there are still
	// unread data in the socket buffer, we must issue another read event manually.
	if isET && n == len(el.buffer) {
		return el.poller.Trigger(queue.LowPriority, el.read0, c)
	}

	return nil
}

func (el *eventloop) write0(itf interface{}) error {
	return el.write(itf.(*conn))
}

// The default value of UIO_MAXIOV/IOV_MAX is 1024 on Linux and most BSD-like OSs.
const iovMax = 1024

func (el *eventloop) write(c *conn) error {
	if c.outboundBuffer.IsEmpty() {
		return nil
	}

	isET := el.engine.opts.EdgeTriggeredIO
	var (
		n    int
		sent int
		err  error
	)
loop:
	iov, _ := c.outboundBuffer.Peek(-1)
	if len(iov) > 1 {
		if len(iov) > iovMax {
			iov = iov[:iovMax]
		}
		n, err = gio.Writev(c.fd, iov)
	} else {
		n, err = unix.Write(c.fd, iov[0])
	}
	_, _ = c.outboundBuffer.Discard(n)
	switch err {
	case nil:
	case unix.EAGAIN:
		return nil
	default:
		return el.close(c, os.NewSyscallError("write", err))
	}
	sent += n

	if isET && !c.outboundBuffer.IsEmpty() && sent < maxBytesTransferET {
		goto loop
	}

	// All data have been sent, it's no need to monitor the writable events for LT mode,
	// remove the writable event from poller to help the future event-loops if necessary.
	if !isET && c.outboundBuffer.IsEmpty() {
		return el.poller.ModRead(&c.pollAttachment, false)
	}

	// To prevent infinite writing in ET mode and starving other events,
	// we need to set up threshold for the maximum write bytes per connection
	// on each event-loop. If the threshold is reached and there are still
	// pending data to write, we must issue another write event manually.
	if isET && !c.outboundBuffer.IsEmpty() {
		return el.poller.Trigger(queue.HighPriority, el.write0, c)
	}

	return nil
}

func (el *eventloop) close(c *conn, err error) error {
	if !c.opened || el.connections.getConn(c.fd) == nil {
		return nil // ignore stale connections
	}

<<<<<<< HEAD
	// close the TLS connection by sending the alert
	if c.tlsconn != nil {
		// close the TLS connection, which will send a close notify to the client
		c.tlsconn.Close()
		// Make sure all memory requested from the pool is returned.
		c.tlsconn.DataCleanUpAfterClose()
		c.tlsconn = nil
		// TODO: create a sync.pool to manage the TLS connection
	}
=======
	el.connections.delConn(c)
	action := el.eventHandler.OnClose(c, err)
>>>>>>> a0d1ed75

	// Send residual data in buffer back to the remote before actually closing the connection.
	for !c.outboundBuffer.IsEmpty() {
		iov, _ := c.outboundBuffer.Peek(0)
		if len(iov) > iovMax {
			iov = iov[:iovMax]
		}
		if n, e := gio.Writev(c.fd, iov); e != nil {
			break
		} else { //nolint:revive
			_, _ = c.outboundBuffer.Discard(n)
		}
	}

	c.release()

	var errStr strings.Builder
	err0, err1 := el.poller.Delete(c.fd), unix.Close(c.fd)
	if err0 != nil {
		err0 = fmt.Errorf("failed to delete fd=%d from poller in event-loop(%d): %v",
			c.fd, el.idx, os.NewSyscallError("delete", err0))
		errStr.WriteString(err0.Error())
		errStr.WriteString(" | ")
	}
	if err1 != nil {
		err1 = fmt.Errorf("failed to close fd=%d in event-loop(%d): %v",
			c.fd, el.idx, os.NewSyscallError("close", err1))
		errStr.WriteString(err1.Error())
	}
	if errStr.Len() > 0 {
		return errors.New(strings.TrimSuffix(errStr.String(), " | "))
	}

	return el.handleAction(c, action)
}

func (el *eventloop) wake(c *conn) error {
	if !c.opened || el.connections.getConn(c.fd) == nil {
		return nil // ignore stale connections
	}

	action := el.eventHandler.OnTraffic(c)

	return el.handleAction(c, action)
}

func (el *eventloop) ticker(ctx context.Context) {
	var (
		action Action
		delay  time.Duration
		timer  *time.Timer
	)
	defer func() {
		if timer != nil {
			timer.Stop()
		}
	}()
	for {
		delay, action = el.eventHandler.OnTick()
		switch action {
		case None:
		case Shutdown:
			// It seems reasonable to mark this as low-priority, waiting for some tasks like asynchronous writes
			// to finish up before shutting down the service.
			err := el.poller.Trigger(queue.LowPriority, func(_ interface{}) error { return errorx.ErrEngineShutdown }, nil)
			el.getLogger().Debugf("failed to enqueue shutdown signal of high-priority for event-loop(%d): %v", el.idx, err)
		}
		if timer == nil {
			timer = time.NewTimer(delay)
		} else {
			timer.Reset(delay)
		}
		select {
		case <-ctx.Done():
			el.getLogger().Debugf("stopping ticker in event-loop(%d) from Engine, error:%v", el.idx, ctx.Err())
			return
		case <-timer.C:
		}
	}
}

func (el *eventloop) readUDP(fd int, _ netpoll.IOEvent, _ netpoll.IOFlags) error {
	n, sa, err := unix.Recvfrom(fd, el.buffer, 0)
	if err != nil {
		if err == unix.EAGAIN {
			return nil
		}
		return fmt.Errorf("failed to read UDP packet from fd=%d in event-loop(%d), %v",
			fd, el.idx, os.NewSyscallError("recvfrom", err))
	}
	var c *conn
	if ln, ok := el.listeners[fd]; ok {
		c = newUDPConn(fd, el, ln.addr, sa, false)
	} else {
		c = el.connections.getConn(fd)
	}
	c.buffer = el.buffer[:n]
	action := el.eventHandler.OnTraffic(c)
	if c.remote != nil {
		c.release()
	}
	if action == Shutdown {
		return errorx.ErrEngineShutdown
	}
	return nil
}

func (el *eventloop) handleAction(c *conn, action Action) error {
	switch action {
	case None:
		return nil
	case Close:
		return el.close(c, nil)
	case Shutdown:
		return errorx.ErrEngineShutdown
	default:
		return nil
	}
}

/*
func (el *eventloop) execCmd(itf interface{}) (err error) {
	cmd := itf.(*asyncCmd)
	c := el.connections.getConnByGFD(cmd.fd)
	if c == nil || c.gfd != cmd.fd {
		return errorx.ErrInvalidConn
	}

	defer func() {
		if cmd.cb != nil {
			_ = cmd.cb(c, err)
		}
	}()

	switch cmd.typ {
	case asyncCmdClose:
		return el.close(c, nil)
	case asyncCmdWake:
		return el.wake(c)
	case asyncCmdWrite:
		_, err = c.Write(cmd.arg.([]byte))
	case asyncCmdWritev:
		_, err = c.Writev(cmd.arg.([][]byte))
	default:
		return errorx.ErrUnsupportedOp
	}
	return
}
*/<|MERGE_RESOLUTION|>--- conflicted
+++ resolved
@@ -306,7 +306,9 @@
 		return nil // ignore stale connections
 	}
 
-<<<<<<< HEAD
+	el.connections.delConn(c)
+	action := el.eventHandler.OnClose(c, err)
+
 	// close the TLS connection by sending the alert
 	if c.tlsconn != nil {
 		// close the TLS connection, which will send a close notify to the client
@@ -316,10 +318,6 @@
 		c.tlsconn = nil
 		// TODO: create a sync.pool to manage the TLS connection
 	}
-=======
-	el.connections.delConn(c)
-	action := el.eventHandler.OnClose(c, err)
->>>>>>> a0d1ed75
 
 	// Send residual data in buffer back to the remote before actually closing the connection.
 	for !c.outboundBuffer.IsEmpty() {
