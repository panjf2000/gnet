--- conflicted
+++ resolved
@@ -115,6 +115,7 @@
 }
 
 func (el *eventloop) readTLS(c *conn) error {
+	// Todo: align this method with func (el *eventloop) read(c *conn) error
 	// Since the el.Buffer may contain multiple TLS record,
 	// we process one TLS record in each iteration until no more
 	// TLS records are available
@@ -155,7 +156,10 @@
 }
 
 func (el *eventloop) read(c *conn) error {
-<<<<<<< HEAD
+	if !c.opened {
+		return nil
+	}
+
 	// detected whether kernel TLS RX is enabled
 	// This only happens after TLS handshake is completed.
 	// Therefore, no need to call c.tlsconn.HandshakeComplete().
@@ -167,14 +171,8 @@
 		return el.readTLS(c)
 	}
 
-=======
-	if !c.opened {
-		return nil
-	}
-
 	isET := el.engine.opts.EdgeTriggeredIO
 loop:
->>>>>>> 4c3b84f5
 	n, err := unix.Read(c.fd, el.buffer)
 	if err != nil || n == 0 {
 		if err == unix.EAGAIN {
@@ -290,7 +288,6 @@
 		return // ignore stale connections
 	}
 
-<<<<<<< HEAD
 	// close the TLS connection by sending the alert
 	if c.tlsconn != nil {
 		// close the TLS connection, which will send a close notify to the client
@@ -301,20 +298,6 @@
 		// TODO: create a sync.pool to manage the TLS connection
 	}
 
-	// Send residual data in buffer back to the peer before actually closing the connection.
-	if !c.outboundBuffer.IsEmpty() {
-		for !c.outboundBuffer.IsEmpty() {
-			iov := c.outboundBuffer.Peek(0)
-			if len(iov) > iovMax {
-				iov = iov[:iovMax]
-			}
-			if n, e := io.Writev(c.fd, iov); e != nil {
-				el.getLogger().Warnf("close: error occurs when sending data back to peer, %v", e)
-				break
-			} else { //nolint:revive
-				_, _ = c.outboundBuffer.Discard(n)
-			}
-=======
 	// Send residual data in buffer back to the remote before actually closing the connection.
 	for !c.outboundBuffer.IsEmpty() {
 		iov, _ := c.outboundBuffer.Peek(0)
@@ -325,7 +308,6 @@
 			break
 		} else { //nolint:revive
 			_, _ = c.outboundBuffer.Discard(n)
->>>>>>> 4c3b84f5
 		}
 	}
 
