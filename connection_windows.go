--- conflicted
+++ resolved
@@ -228,23 +228,6 @@
 	return c.inboundBuffer.Length() + c.buffer.Len()
 }
 
-<<<<<<< HEAD
-func (c *stdConn) AsyncWrite(buf []byte) error {
-	c.loop.ch <- func() error {
-		if c.conn == nil {
-			return nil
-		}
-
-		encodedBuf, err := c.codec.Encode(c, buf)
-		if err != nil {
-			return err
-		}
-
-		_, err = c.conn.Write(encodedBuf)
-		return err
-	}
-
-=======
 func (c *stdConn) Context() interface{}       { return c.ctx }
 func (c *stdConn) SetContext(ctx interface{}) { c.ctx = ctx }
 func (c *stdConn) LocalAddr() net.Addr        { return c.localAddr }
@@ -264,7 +247,6 @@
 	for _, b := range bs {
 		_ = c.AsyncWrite(b)
 	}
->>>>>>> afde9cd8
 	return nil
 }
 
