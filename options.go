--- conflicted
+++ resolved
@@ -259,16 +259,16 @@
 	}
 }
 
-<<<<<<< HEAD
 // WithTLS sets the tls configuration which includes the cert, the key, the cipher suite, the rotocol version, and etc.
 func WithTLS(tlsconfig *tls.Config) Option {
 	return func(opts *Options) {
 		opts.TLSconfig = tlsconfig
-=======
+	}
+}
+
 // WithEdgeTriggeredIO enables the edge-triggered I/O for the underlying epoll/kqueue event-loop.
 func WithEdgeTriggeredIO(et bool) Option {
 	return func(opts *Options) {
 		opts.EdgeTriggeredIO = et
->>>>>>> 4c3b84f5
 	}
 }