module github.com/panjf2000/gnet/v2

require (
<<<<<<< HEAD
	github.com/0-haha/gnet-tls-go1-20 v1.20.2-rc.1
	github.com/panjf2000/ants/v2 v2.7.1
	github.com/stretchr/testify v1.8.2
	github.com/valyala/bytebufferpool v1.0.0
	go.uber.org/zap v1.21.0
	golang.org/x/sys v0.7.0
	gopkg.in/natefinch/lumberjack.v2 v2.0.0
=======
	github.com/panjf2000/ants/v2 v2.7.4
	github.com/stretchr/testify v1.8.2
	github.com/valyala/bytebufferpool v1.0.0
	go.uber.org/zap v1.21.0
	golang.org/x/sync v0.2.0
	golang.org/x/sys v0.8.0
	gopkg.in/natefinch/lumberjack.v2 v2.2.1
>>>>>>> f80734af
)

require (
	github.com/davecgh/go-spew v1.1.1 // indirect
	github.com/pmezard/go-difflib v1.0.0 // indirect
<<<<<<< HEAD
	go.uber.org/atomic v1.10.0 // indirect
	go.uber.org/multierr v1.8.0 // indirect
	golang.org/x/crypto v0.7.0 // indirect
=======
	go.uber.org/atomic v1.7.0 // indirect
	go.uber.org/multierr v1.6.0 // indirect
>>>>>>> f80734af
	gopkg.in/yaml.v3 v3.0.1 // indirect
)

go 1.20<|MERGE_RESOLUTION|>--- conflicted
+++ resolved
@@ -1,15 +1,7 @@
 module github.com/panjf2000/gnet/v2
 
 require (
-<<<<<<< HEAD
 	github.com/0-haha/gnet-tls-go1-20 v1.20.2-rc.1
-	github.com/panjf2000/ants/v2 v2.7.1
-	github.com/stretchr/testify v1.8.2
-	github.com/valyala/bytebufferpool v1.0.0
-	go.uber.org/zap v1.21.0
-	golang.org/x/sys v0.7.0
-	gopkg.in/natefinch/lumberjack.v2 v2.0.0
-=======
 	github.com/panjf2000/ants/v2 v2.7.4
 	github.com/stretchr/testify v1.8.2
 	github.com/valyala/bytebufferpool v1.0.0
@@ -17,20 +9,14 @@
 	golang.org/x/sync v0.2.0
 	golang.org/x/sys v0.8.0
 	gopkg.in/natefinch/lumberjack.v2 v2.2.1
->>>>>>> f80734af
 )
 
 require (
 	github.com/davecgh/go-spew v1.1.1 // indirect
 	github.com/pmezard/go-difflib v1.0.0 // indirect
-<<<<<<< HEAD
-	go.uber.org/atomic v1.10.0 // indirect
-	go.uber.org/multierr v1.8.0 // indirect
-	golang.org/x/crypto v0.7.0 // indirect
-=======
 	go.uber.org/atomic v1.7.0 // indirect
 	go.uber.org/multierr v1.6.0 // indirect
->>>>>>> f80734af
+	golang.org/x/crypto v0.7.0 // indirect
 	gopkg.in/yaml.v3 v3.0.1 // indirect
 )
 
