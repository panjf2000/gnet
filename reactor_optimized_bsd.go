// Copyright (c) 2021 Andy Pan
//
// Licensed under the Apache License, Version 2.0 (the "License");
// you may not use this file except in compliance with the License.
// You may obtain a copy of the License at
//
//     http://www.apache.org/licenses/LICENSE-2.0
//
// Unless required by applicable law or agreed to in writing, software
// distributed under the License is distributed on an "AS IS" BASIS,
// WITHOUT WARRANTIES OR CONDITIONS OF ANY KIND, either express or implied.
// See the License for the specific language governing permissions and
// limitations under the License.

//go:build (freebsd || dragonfly || darwin) && poll_opt
// +build freebsd dragonfly darwin
// +build poll_opt

package gnet

import (
	"runtime"

	"github.com/panjf2000/gnet/v2/internal/netpoll"
	"github.com/panjf2000/gnet/v2/pkg/errors"
	"golang.org/x/sys/unix"
)

func (el *eventloop) activateMainReactor() error {
	if el.engine.opts.LockOSThread {
		runtime.LockOSThread()
		defer runtime.UnlockOSThread()
	}

<<<<<<< HEAD
	defer el.engine.signalShutdown()

	err := el.poller.Polling(el.taskRun, el.pollCallback)
=======
	err := el.poller.Polling()
>>>>>>> 96f691fe
	if err == errors.ErrEngineShutdown {
		el.engine.opts.Logger.Debugf("main reactor is exiting in terms of the demand from user, %v", err)
	} else if err != nil {
		el.engine.opts.Logger.Errorf("main reactor is exiting due to error: %v", err)
	}

	el.engine.shutdown(err)

	return err
}

func (el *eventloop) activateSubReactor() error {
	if el.engine.opts.LockOSThread {
		runtime.LockOSThread()
		defer runtime.UnlockOSThread()
	}

<<<<<<< HEAD
	defer func() {
		el.closeAllSockets()
		el.engine.signalShutdown()
	}()

	err := el.poller.Polling(el.taskRun, el.pollCallback)
=======
	err := el.poller.Polling()
>>>>>>> 96f691fe
	if err == errors.ErrEngineShutdown {
		el.engine.opts.Logger.Debugf("event-loop(%d) is exiting in terms of the demand from user, %v", el.idx, err)
	} else if err != nil {
		el.engine.opts.Logger.Errorf("event-loop(%d) is exiting due to error: %v", el.idx, err)
	}

	el.closeAllSockets()
	el.engine.shutdown(err)

	return err
}

func (el *eventloop) run() error {
	if el.engine.opts.LockOSThread {
		runtime.LockOSThread()
		defer runtime.UnlockOSThread()
	}

<<<<<<< HEAD
	defer func() {
		el.closeAllSockets()
		el.ln.close()
		el.engine.signalShutdown()
	}()

	err := el.poller.Polling(el.taskRun, el.pollCallback)
	el.getLogger().Debugf("event-loop(%d) is exiting due to error: %v", el.idx, err)
}

func (el *eventloop) handleEvents(fd int, filter int16) (err error) {
	if gfd, ok := el.connections[fd]; ok {
		c := el.connSlice[gfd.ConnIndex1()][gfd.ConnIndex2()]
		switch filter {
		case netpoll.EVFilterSock:
			err = el.closeConn(c, unix.ECONNRESET)
		case netpoll.EVFilterWrite:
			if !c.outboundBuffer.IsEmpty() {
				err = el.write(c)
			}
		case netpoll.EVFilterRead:
			err = el.read(c)
		}
	}

	return
=======
	err := el.poller.Polling()
	el.getLogger().Debugf("event-loop(%d) is exiting due to error: %v", el.idx, err)

	el.closeAllSockets()
	el.ln.close()
	el.engine.shutdown(err)

	return err
>>>>>>> 96f691fe
}<|MERGE_RESOLUTION|>--- conflicted
+++ resolved
@@ -32,13 +32,7 @@
 		defer runtime.UnlockOSThread()
 	}
 
-<<<<<<< HEAD
-	defer el.engine.signalShutdown()
-
 	err := el.poller.Polling(el.taskRun, el.pollCallback)
-=======
-	err := el.poller.Polling()
->>>>>>> 96f691fe
 	if err == errors.ErrEngineShutdown {
 		el.engine.opts.Logger.Debugf("main reactor is exiting in terms of the demand from user, %v", err)
 	} else if err != nil {
@@ -56,16 +50,7 @@
 		defer runtime.UnlockOSThread()
 	}
 
-<<<<<<< HEAD
-	defer func() {
-		el.closeAllSockets()
-		el.engine.signalShutdown()
-	}()
-
 	err := el.poller.Polling(el.taskRun, el.pollCallback)
-=======
-	err := el.poller.Polling()
->>>>>>> 96f691fe
 	if err == errors.ErrEngineShutdown {
 		el.engine.opts.Logger.Debugf("event-loop(%d) is exiting in terms of the demand from user, %v", el.idx, err)
 	} else if err != nil {
@@ -84,15 +69,14 @@
 		defer runtime.UnlockOSThread()
 	}
 
-<<<<<<< HEAD
-	defer func() {
-		el.closeAllSockets()
-		el.ln.close()
-		el.engine.signalShutdown()
-	}()
-
 	err := el.poller.Polling(el.taskRun, el.pollCallback)
 	el.getLogger().Debugf("event-loop(%d) is exiting due to error: %v", el.idx, err)
+
+	el.closeAllSockets()
+	el.ln.close()
+	el.engine.shutdown(err)
+
+	return err
 }
 
 func (el *eventloop) handleEvents(fd int, filter int16) (err error) {
@@ -111,14 +95,4 @@
 	}
 
 	return
-=======
-	err := el.poller.Polling()
-	el.getLogger().Debugf("event-loop(%d) is exiting due to error: %v", el.idx, err)
-
-	el.closeAllSockets()
-	el.ln.close()
-	el.engine.shutdown(err)
-
-	return err
->>>>>>> 96f691fe
 }